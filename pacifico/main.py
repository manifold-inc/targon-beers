from fastapi import FastAPI, Request
from nanoid import generate
import time
from dotenv import load_dotenv
import os

from epistula import verify_signature
import traceback
import bittensor as bt

from logconfig import setupLogging

from pymongo import MongoClient
from pymongo.operations import UpdateOne

load_dotenv()
DEBUG = not not os.getenv("DEBUG")
config = {}
if not DEBUG:
    config = {"docs_url": None, "redoc_url": None}
app = FastAPI(**config)  # type: ignore
logger = setupLogging()

subtensorEndpoint = os.getenv("SUBTENSOR_ENDPOINT")

<<<<<<< HEAD
subtensor = bt.subtensor(subtensorEndpoint)
metagraph = bt.metagraph(netuid=4, subtensor=subtensor)
=======
class Stats(BaseModel):
    time_to_first_token: float
    time_for_all_tokens: float
    total_time: float
    tps: float
    tokens: List[Dict[str, Any]]
    verified: bool
    error: Optional[str] = None
    cause: Optional[str] = None
    gpus: Optional[int] = None


# Define the MinerResponse model
class MinerResponse(BaseModel):
    r_nanoid: str
    hotkey: str
    coldkey: str
    uid: int
    stats: Stats


class LLMRequest(BaseModel):
    messages: Optional[List[Dict[str, Any]]] = None
    prompt: Optional[str] = None
    model: str
    seed: Optional[int]
    max_tokens: Optional[int]
    temperature: Optional[float]


# Define the ValidatorRequest model
class ValidatorRequest(BaseModel):
    request_endpoint: str
    r_nanoid: str
    block: int
    request: LLMRequest
    version: int
    hotkey: str


class IngestPayload(BaseModel):
    responses: List[MinerResponse]
    request: ValidatorRequest
    models: List[str]
    scores: Dict[int, Any]


class OrganicStats(BaseModel):
    time_to_first_token: float
    time_for_all_tokens: float
    total_time: float
    tps: float
    tokens: List[Any]
    verified: bool
    error: Optional[str] = None
    cause: Optional[str] = None
    model: str
    max_tokens: int
    seed: int
    temperature: float
    uid: int
    hotkey: str
    coldkey: str
    endpoint: str
    total_tokens: int
    pub_id: str
    gpus: Optional[int] = None


class OrganicsPayload(BaseModel):
    organics: List[OrganicStats]


class CurrentBucket(BaseModel):
    id: Optional[str] = None


class CapacityPayload(BaseModel):
    uid: int
    success_percentage: float
    gpu_details: List[Dict[str, Any]]


def is_authorized_hotkey(cursor, signed_by: str) -> bool:
    cursor.execute("SELECT 1 FROM validator WHERE hotkey = %s", (signed_by,))
    return cursor.fetchone() is not None


def is_authorized_targon_hub_api(cursor, signed_by: str) -> bool:
    cursor.execute(
        "SELECT 1 FROM validator WHERE hotkey = %s AND verified_api = TRUE",
        (signed_by,),
    )
    return cursor.fetchone() is not None


# Global variables for bucket management
current_bucket = CurrentBucket()

# Cache: Store the data for 5 blocks
cache = TTLCache(maxsize=2, ttl=5 * 12)

targon_hub_db = pymysql.connect(
    host=os.getenv("HUB_DATABASE_HOST"),
    user=os.getenv("HUB_DATABASE_USERNAME"),
    passwd=os.getenv("HUB_DATABASE_PASSWORD"),
    db=os.getenv("HUB_DATABASE"),
    autocommit=True,
    ssl={"ssl_ca": "/etc/ssl/certs/ca-certificates.crt"},
)

targon_stats_db = pymysql.connect(
    host=os.getenv("STATS_DATABASE_HOST"),
    user=os.getenv("STATS_DATABASE_USERNAME"),
    passwd=os.getenv("STATS_DATABASE_PASSWORD"),
    db=os.getenv("STATS_DATABASE"),
    autocommit=True,
    ssl={"ssl_ca": "/etc/ssl/certs/ca-certificates.crt"},
)
>>>>>>> 3982cade

username = os.getenv("MONGO_INITDB_ROOT_USERNAME", "admin")
password = os.getenv("MONGO_INITDB_ROOT_PASSWORD", "password")
mongo_db_db = os.getenv("MONGO_INITDB_DATABASE", "targon")
mongo_host = os.getenv("MONGO_HOST", "mongodb")
mongo_uri = f"mongodb://{username}:{password}@{mongo_host}:27017/{mongo_db_db}?authSource=admin&authMechanism=SCRAM-SHA-256"


try:
    mongo_client = MongoClient(mongo_uri)
    # Test the connection
    mongo_client.admin.command("ping")
    mongo_db = mongo_client.targon.uid_responses
except Exception as e:
    print(f"Failed to connect to MongoDB: {str(e)}")
    raise

<<<<<<< HEAD
def is_authorized_hotkey(hotkey: str) -> bool:
    metagraph.sync()
    for uid in range(metagraph.n):
        if metagraph.validator_permit[uid]:
            if metagraph.hotkeys[uid] == hotkey:
                return True
    return False
=======
# Create a single lock instance - this is shared across all requests
cache_lock = Lock()  # Initialize the mutex lock


def ensure_connection():
    global targon_hub_db
    try:
        logger.info("Checking database connection health...")
        targon_hub_db.ping(reconnect=True)
        logger.info("Database connection is healthy")
    except (pymysql.Error, pymysql.OperationalError) as e:
        logger.warning(
            f"Database connection lost: {str(e)}, creating new connection..."
        )
        # If ping fails, create a new connection
        targon_hub_db = pymysql.connect(
            host=os.getenv("HUB_DATABASE_HOST"),
            user=os.getenv("HUB_DATABASE_USERNAME"),
            passwd=os.getenv("HUB_DATABASE_PASSWORD"),
            db=os.getenv("HUB_DATABASE"),
            autocommit=True,
            ssl={"ssl_ca": "/etc/ssl/certs/ca-certificates.crt"},
        )
        logger.info("New database connection established successfully")


@app.post("/organics/scores")
async def ingest_organics(request: Request):
    logger.info("Start POST /organics/scores")
    now = round(time.time() * 1000)
    request_id = generate(size=6)  # Unique ID for tracking request flow
    body = await request.body()
    json_data = await request.json()

    # Extract signature information from headers
    timestamp = request.headers.get("Epistula-Timestamp")
    uuid = request.headers.get("Epistula-Uuid")
    signed_by = request.headers.get("Epistula-Signed-By")
    signature = request.headers.get("Epistula-Request-Signature")

    # Verify the signature using the new epistula protocol
    err = verify_signature(
        signature=signature,
        body=body,
        timestamp=timestamp,
        uuid=uuid,
        signed_by=signed_by,
        now=now,
    )

    if err:
        logger.error(
            {
                "service": "targon-pacifico",
                "endpoint": "ingest_organics",
                "request_id": request_id,
                "error": str(err),
                "traceback": "Signature verification failed",
                "type": "error_log",
            }
        )
        return {"detail": str(err)}, 400

    with targon_stats_db.cursor() as cursor:
        try:
            payload = OrganicsPayload(**json_data)
            # Check if the sender is an authorized hotkey
            if not signed_by or not is_authorized_hotkey(cursor, signed_by):
                logger.error(
                    {
                        "service": "targon-pacifico",
                        "endpoint": "ingest_organics",
                        "request_id": request_id,
                        "error": str("Unauthorized hotkey"),
                        "traceback": f"Unauthorized hotkey: {signed_by}",
                        "type": "error_log",
                    }
                )
                return {
                    "detail": f"Unauthorized hotkey: {signed_by}. Please contact the Targon team to add this validator hotkey."
                }, 401
            cursor.executemany(
                """
                INSERT INTO organic_requests (
                    request_endpoint, 
                    temperature, 
                    max_tokens, 
                    seed, 
                    model, 
                    total_tokens, 
                    hotkey, 
                    coldkey, 
                    uid, 
                    verified, 
                    time_to_first_token, 
                    time_for_all_tokens,
                    total_time,
                    tps,
                    error,
                    cause,
                    th_pub_id,
                    created_at
                    ) 
                VALUES ( %s, %s, %s, %s, %s, %s, %s, %s, %s, %s, %s, %s, %s, %s, %s, %s, %s, NOW())
                """,
                [
                    (
                        md.endpoint,
                        md.temperature,
                        md.max_tokens,
                        md.seed,
                        md.model,
                        md.total_tokens,
                        md.hotkey,
                        md.coldkey,
                        md.uid,
                        md.verified,
                        md.time_to_first_token,
                        md.time_for_all_tokens,
                        md.total_time,
                        md.tps,
                        md.error,
                        md.cause,
                        md.pub_id,
                    )
                    for md in payload.organics
                ],
            )

            targon_stats_db.commit()
            return "", 200

        except Exception as e:
            targon_stats_db.rollback()
            error_traceback = traceback.format_exc()
            logger.error(
                {
                    "service": "targon-pacifico",
                    "endpoint": "ingest",
                    "request_id": request_id,
                    "error": str(e),
                    "traceback": error_traceback,
                    "type": "error_log",
                }
            )
            return {"detail": "Internal Server Error"}, 500


@app.post("/")
async def ingest(request: Request):
    logger.info("Start POST /")
    now = round(time.time() * 1000)
    request_id = generate(size=6)  # Unique ID for tracking request flow
    body = await request.body()
    json_data = await request.json()

    # Extract signature information from headers
    timestamp = request.headers.get("Epistula-Timestamp")
    uuid = request.headers.get("Epistula-Uuid")
    signed_by = request.headers.get("Epistula-Signed-By")
    signature = request.headers.get("Epistula-Request-Signature")

    # Verify the signature using the new epistula protocol
    err = verify_signature(
        signature=signature,
        body=body,
        timestamp=timestamp,
        uuid=uuid,
        signed_by=signed_by,
        now=now,
    )

    if err:
        logger.error(
            {
                "service": "targon-pacifico",
                "endpoint": "ingest",
                "request_id": request_id,
                "error": str(err),
                "traceback": "Signature verification failed",
                "type": "error_log",
            }
        )
        return {"detail": str(err)}, 400

    cursor = targon_stats_db.cursor()
    try:
        payload = IngestPayload(**json_data)
        # Check if the sender is an authorized hotkey
        if not signed_by or not is_authorized_hotkey(cursor, signed_by):
            logger.error(
                {
                    "service": "targon-pacifico",
                    "endpoint": "ingest",
                    "request_id": request_id,
                    "error": str("Unauthorized hotkey"),
                    "traceback": f"Unauthorized hotkey: {signed_by}",
                    "type": "error_log",
                }
            )
            return {
                "detail": f"Unauthorized hotkey: {signed_by}. Please contact the Targon team to add this validator hotkey."
            }, 401
        cursor.executemany(
            """
            INSERT INTO miner_response (r_nanoid, hotkey, coldkey, uid, verified, time_to_first_token, time_for_all_tokens, total_time, tokens, tps, error, cause) 
            VALUES (%s, %s, %s, %s, %s, %s, %s, %s, %s, %s, %s, %s)
            """,
            [
                (
                    md.r_nanoid,
                    md.hotkey,
                    md.coldkey,
                    md.uid,
                    md.stats.verified,
                    md.stats.time_to_first_token,
                    md.stats.time_for_all_tokens,
                    md.stats.total_time,
                    json.dumps(md.stats.tokens),
                    md.stats.tps,
                    md.stats.error,
                    md.stats.cause,
                )
                for md in payload.responses
            ],
        )

        # Insert validator request
        cursor.execute(
            """
            INSERT INTO validator_request (r_nanoid, block, messages, request_endpoint, version, hotkey, model, seed, max_tokens, temperature) 
            VALUES (%s, %s, %s, %s, %s, %s, %s, %s, %s, %s)
            """,
            (
                payload.request.r_nanoid,
                payload.request.block,
                json.dumps(
                    payload.request.request.messages or payload.request.request.prompt
                ),
                payload.request.request_endpoint.split(".")[1],
                payload.request.version,
                payload.request.hotkey,
                payload.request.request.model,
                payload.request.request.seed,
                payload.request.request.max_tokens,
                payload.request.request.temperature,
            ),
        )

        # Update models in validator table if changed
        models = json.dumps(payload.models)
        cursor.execute(
            """
            INSERT INTO validator (hotkey, models, scores)
            VALUES (%s, %s, %s)
            ON DUPLICATE KEY UPDATE
                models = IF(
                    JSON_CONTAINS(models, %s) AND JSON_CONTAINS(%s, models),
                    models,
                    CAST(%s AS JSON)
                ), scores=CAST(%s AS JSON)
            """,
            (
                payload.request.hotkey,
                models,
                json.dumps(payload.scores),
                models,
                models,
                models,
                json.dumps(payload.scores),
            ),
        )

        targon_stats_db.commit()
        return "", 200

    except Exception as e:
        targon_stats_db.rollback()
        error_traceback = traceback.format_exc()
        logger.error(
            {
                "service": "targon-pacifico",
                "endpoint": "ingest",
                "request_id": request_id,
                "error": str(e),
                "traceback": error_traceback,
                "type": "error_log",
            }
        )
        return {"detail": "Internal Server Error"}, 500
    finally:
        cursor.close()


@app.get("/organics/metadata")
async def get_organic_metadata(request: Request):
    logger.info("Start GET /organics/metadata")
    now = round(time.time() * 1000)
    request_id = generate(size=6)
    try:
        # Extract signature information from headers
        timestamp = request.headers.get("Epistula-Timestamp")
        uuid = request.headers.get("Epistula-Uuid")
        signed_by = request.headers.get("Epistula-Signed-By")
        signature = request.headers.get("Epistula-Request-Signature")

        # verify signature
        err = verify_signature(
            signature=signature,
            body=b"",
            timestamp=timestamp,
            uuid=uuid,
            signed_by=signed_by,
            now=now,
        )

        if err:
            logger.error(
                {
                    "service": "targon-pacifico",
                    "endpoint": "organics/metadata",
                    "request_id": request_id,
                    "error": str(err),
                    "traceback": "Signature verification failed",
                    "type": "error_log",
                }
            )
            return {"detail": str(err)}, 400

        targon_stats_db.ping()
        with targon_stats_db.cursor() as cursor:
            if not is_authorized_hotkey(cursor, signed_by):
                logger.error(
                    {
                        "service": "targon-pacifico",
                        "endpoint": "mongo",
                        "request_id": request_id,
                        "error": "Unauthorized hotkey",
                        "traceback": f"Unauthorized hotkey: {signed_by}",
                        "type": "error_log",
                    }
                )
                return {
                    "detail": f"Unauthorized hotkey: {signed_by}. Please contact the Targon team to add this validator hotkey."
                }, 401

        # query mongo for global and miner data
        global_doc = mongo_db.find_one({"uid": -1})
        miner_docs = mongo_db.find({"uid": {"$ne": -1}})

        # initialize repsonse
        metadata = {
            "total_attempted": 0,
            "miners": {},
        }

        if global_doc is not None and "targon-hub-api" in global_doc:
            global_data = global_doc.get("targon-hub-api", {}).get("api", {})
            metadata["total_attempted"] = global_data.get("totalAttemptedWindow", 0)

        # iterate over miner docs for sums
        for doc in miner_docs:
            uid = doc.get("uid", None)
            if uid is None:
                continue
            uid = str(uid)

            # get api data
            api_data = doc.get("targon-hub-api", {}).get("api", {})

            if api_data is not None:
                avg_success_rate = api_data.get("avgSuccessRate", 0)
                completed_window = api_data.get("completedOverTime", [])

                # Calculate the sum of the completed_window array
                completed_sum = sum(completed_window) if completed_window else 0

                # Add miner data to response
                metadata["miners"][uid] = {
                    "success_rate": avg_success_rate,
                    "completed": completed_sum,
                }

        return metadata
    except Exception as e:
        error_traceback = traceback.format_exc()
        logger.error(
            {
                "service": "targon-pacifico",
                "endpoint": "organics/metadata",
                "request_id": request_id,
                "error": str(e),
                "traceback": error_traceback,
                "type": "error_log",
            }
        )
        return {"detail": "Internal Server Error"}, 500

>>>>>>> 3982cade

# Ingest Mongo DB
@app.post("/mongo")
async def ingest_mongo(request: Request):
    logger.info("Start POST /mongo")
    now = round(time.time() * 1000)
    request_id = generate(size=6)

    try:
        body = await request.body()
        json_data = await request.json()

        # Extract signature information from headers
        timestamp = request.headers.get("Epistula-Timestamp")
        uuid = request.headers.get("Epistula-Uuid")
        signed_by = request.headers.get("Epistula-Signed-By")
        signature = request.headers.get("Epistula-Request-Signature")

<<<<<<< HEAD
=======
        # First determine if this is a targon-hub-api request
        is_hub_request = service == "targon-hub-api"

>>>>>>> 3982cade
        # verify signature
        err = verify_signature(
            signature=signature,
            body=body,
            timestamp=timestamp,
            uuid=uuid,
            signed_by=signed_by,
            now=now,
        )

        if err:
            logger.error(
                {
                    "service": "targon-pacifico",
                    "endpoint": "mongo",
                    "request_id": request_id,
                    "error": str(err),
                    "traceback": "Signature verification failed",
                    "type": "error_log",
                }
            )
            return {"detail": str(err)}, 400

<<<<<<< HEAD
        if not is_authorized_hotkey(signed_by):
=======
        targon_stats_db.ping()
        with targon_stats_db.cursor() as cursor:
            # For targon-hub-api requests, check if authorized
            if is_hub_request:
                if not is_authorized_targon_hub_api(cursor, signed_by):
                    logger.error(
                        {
                            "service": "targon-pacifico",
                            "endpoint": "mongo",
                            "request_id": request_id,
                            "error": "Unauthorized hotkey attempted to access targon-hub-api",
                            "traceback": f"Unauthorized hotkey: {signed_by}",
                            "signature_info": {
                                "timestamp": timestamp,
                                "uuid": uuid,
                                "signed_by": signed_by,
                                "signature_present": signature is not None,
                                "service": service,
                            },
                            "body": json_data,
                            "type": "error_log",
                        }
                    )
                    return {
                        "detail": f"Unauthorized manifold hotkey: {signed_by}."
                    }, 401
            # For non-hub requests, check if the hotkey is authorized
            else:
                if not is_authorized_hotkey(cursor, signed_by):
                    logger.error(
                        {
                            "service": "targon-pacifico",
                            "endpoint": "mongo",
                            "request_id": request_id,
                            "error": "Unauthorized hotkey",
                            "traceback": f"Unauthorized hotkey: {signed_by}",
                            "type": "error_log",
                        }
                    )
                    return {
                        "detail": f"Unauthorized hotkey: {signed_by}. Please contact the Targon team to add this validator hotkey."
                    }, 401

            # Convert input to list if it's not already
            documents = json_data if isinstance(json_data, list) else [json_data]

            # prepare bulk operations
            mongo_key = "targon-hub-api" if is_hub_request else signed_by
            bulk_operations = []
            for doc in documents:
                uid = doc.get("uid")
                if uid == None:
                    return {"detail": "Missing uid in json input"}, 400
                updates = {"last_updated": now}
                for key, value in doc.get("data", {}).items():
                    updates[f"{mongo_key}.{key}"] = value

                bulk_operations.append(
                    UpdateOne(
                        {"uid": uid},
                        {"$set": updates},
                        upsert=True,
                    )
                )

            if bulk_operations:
                result = mongo_db.bulk_write(bulk_operations, ordered=False)

                logger.info(
                    {
                        "service": "targon-pacifico",
                        "endpoint": "mongo",
                        "request_id": request_id,
                        "modified_count": result.modified_count,
                        "upserted_count": result.upserted_count,
                        "upserted_ids": result.upserted_ids,
                        "matched_count": result.matched_count,
                        "type": "info_log",
                    }
                )

        return "", 200

    except Exception as e:
        error_traceback = traceback.format_exc()
        logger.error(
            {
                "service": "targon-pacifico",
                "endpoint": "mongo",
                "request_id": request_id,
                "error": str(e),
                "traceback": error_traceback,
                "type": "error_log",
            }
        )
        return {"detail": "Internal Server Error"}, 500


# Exegestor endpoint
@app.post("/organics")
async def exgest(request: Request):
    logger.info("Start POST /organics")
    request_id = generate(size=6)
    try:
        json_data = await request.json()
        now = round(time.time() * 1000)
        body = await request.body()

        # Extract signature information from headers
        timestamp = request.headers.get("Epistula-Timestamp")
        uuid = request.headers.get("Epistula-Uuid")
        signed_by = request.headers.get("Epistula-Signed-By")
        signature = request.headers.get("Epistula-Request-Signature")

        # Verify the signature using the new epistula protocol
        if not DEBUG:
            err = verify_signature(
                signature=signature,
                body=body,
                timestamp=timestamp,
                uuid=uuid,
                signed_by=signed_by,
                now=now,
            )

            if err:
                logger.error(
                    {
                        "service": "targon-pacifico",
                        "endpoint": "exgest",
                        "request_id": request_id,
                        "error": str(err),
                        "traceback": "Signature verification failed",
                        "type": "error_log",
                    }
                )
                return {"detail": str(err)}, 400

        async with cache_lock:  # Acquire the lock - other threads must wait here
            cached_buckets = cache.get("buckets")
            bucket_id = cache.get("bucket_id")

            if cached_buckets is None or bucket_id is None:
                model_buckets = {}
                # Ensure connection is alive before using it
                ensure_connection()
                cursor = targon_hub_db.cursor(DictCursor)
                alphabet = (
                    "0123456789ABCDEFGHIJKLMNOPQRSTUVWXYZabcdefghijklmnopqrstuvwxyz"
                )
                bucket_id = "b_" + generate(alphabet=alphabet, size=14)
                try:
                    all_records = []
                    for i in range(1, 21):  # 200 records
                        cursor.execute(
                            """
                            SELECT id, request, response, uid, hotkey, coldkey, endpoint, success, total_time, time_to_first_token, response_tokens, model_name, pub_id
                            FROM request
                            WHERE scored = false AND success = true
                            ORDER BY id DESC
                            LIMIT 10
                        """,
                        )

                        batch = cursor.fetchall()
                        if not batch:
                            break

                        # If we have records, mark them as scored
                        if batch:
                            record_ids = [record["id"] for record in batch]
                            placeholders = ", ".join(["%s"] * len(record_ids))
                            logger.info(f"Updating {i} batch of records")
                            cursor.execute(
                                f"""
                                UPDATE request 
                                SET scored = true 
                                WHERE id IN ({placeholders})
                                """,
                                record_ids,
                            )

                        all_records.extend(batch)

                    # Convert records to ResponseRecord objects
                    models = {}
                    response_records = []
                    for record in all_records:
                        record["response"] = (
                            json.loads(record["response"])
                            if record["response"] is not None
                            else None
                        )
                        record["request"] = (
                            json.loads(record["request"])
                            if record["request"] is not None
                            else None
                        )

                        response_records.append(record)

                        model = record.get("model_name")
                        if models.get(record.get("model_name")) == None:
                            models[model] = []
                        models[model].append(record)

                    for model in models.keys():
                        model_buckets[model] = models[model]

                    # Safely update cache - no other thread can interfere
                    cache["buckets"] = model_buckets
                    cache["bucket_id"] = bucket_id
                    cached_buckets = model_buckets
                except Exception as e:
                    error_traceback = traceback.format_exc()
                    logger.error(
                        {
                            "service": "targon-pacifico",
                            "endpoint": "exgest",
                            "request_id": request_id,
                            "error": str(e),
                            "traceback": error_traceback,
                            "type": "error_log",
                        }
                    )
                    return {"detail": "Internal Server Error"}, 500
                finally:
                    cursor.close()

        return {
            "bucket_id": bucket_id,
            "organics": {
                model: cached_buckets[model]
                for model in json_data
                if model in cached_buckets
            },
        }
    except json.JSONDecodeError as e:
        logger.error(
            {
                "service": "targon-pacifico",
                "endpoint": "exgest",
                "request_id": request_id,
                "error": str(e),
                "traceback": traceback.format_exc(),
                "type": "error_log",
            }
        )
        return {"detail": "Invalid JSON in request body"}, 400


@app.get("/organic-stats")
async def get_organic_stats(request: Request):
    logger.info("Start GET /organic-stats")
    now = round(time.time() * 1000)
    request_id = generate(size=6)
    try:
        # Extract signature information from headers
        timestamp = request.headers.get("Epistula-Timestamp")
        uuid = request.headers.get("Epistula-Uuid")
        signed_by = request.headers.get("Epistula-Signed-By")
        signature = request.headers.get("Epistula-Request-Signature")

        # verify signature
        err = verify_signature(
            signature=signature,
            body=b"",
            timestamp=timestamp,
            uuid=uuid,
            signed_by=signed_by,
            now=now,
        )

        if err:
>>>>>>> 3982cade
            logger.error(
                {
                    "service": "targon-pacifico",
                    "endpoint": "mongo",
                    "request_id": request_id,
                    "error": "Unauthorized hotkey",
                    "traceback": f"Unauthorized hotkey: {signed_by}",
                    "type": "error_log",
                }
            )
            return {"detail": f"Unauthorized hotkey: {signed_by}."}, 401

        # Convert input to list if it's not already
        documents = json_data if isinstance(json_data, list) else [json_data]

        # prepare bulk operations
        bulk_operations = []
        for doc in documents:
            uid = doc.get("uid")
            if uid == None:
                return {"detail": "Missing uid in json input"}, 400
            updates = {"last_updated": now}
            for key, value in doc.get("data", {}).items():
                updates[f"{signed_by}.{key}"] = value

            bulk_operations.append(
                UpdateOne(
                    {"uid": uid},
                    {"$set": updates},
                    upsert=True,
                )
<<<<<<< HEAD
            )

        if bulk_operations:
            result = mongo_db.bulk_write(bulk_operations, ordered=False)

            logger.info(
                {
                    "service": "targon-pacifico",
                    "endpoint": "mongo",
                    "request_id": request_id,
                    "modified_count": result.modified_count,
                    "upserted_count": result.upserted_count,
                    "upserted_ids": result.upserted_ids,
                    "matched_count": result.matched_count,
                    "type": "info_log",
                }
            )

        return "", 200
=======
                return {
                    "detail": f"Unauthorized hotkey: {signed_by}. Please contact the Targon team to add this validator hotkey."
                }, 401

            result = {
                str(i): {"tps_values": [], "verified_percentage": 100}
                for i in range(256)
            }

            # Query for verification percentages based on last 100 requests per UID
            cursor.execute(
                """
                WITH ranked_requests AS (
                    SELECT 
                        uid, 
                        verified,
                        ROW_NUMBER() OVER (PARTITION BY uid ORDER BY id DESC) as row_num
                    FROM organic_requests
                    WHERE created_at >= NOW() - INTERVAL 90 MINUTE
                )
                SELECT 
                    uid, 
                    SUM(CASE WHEN verified = TRUE THEN 1 ELSE 0 END) as verified_count,
                    COUNT(*) as total_count
                FROM ranked_requests
                WHERE row_num <= 100
                GROUP BY uid
                """
            )

            percentage_records = cursor.fetchall()

            for record in percentage_records:
                uid_str = str(record[0])
                verified_percentage = (
                    (record[1] / record[2]) * 100 if record[2] > 8 else 100
                )

                result[uid_str] = {
                    "tps_values": [],
                    "verified_percentage": round(verified_percentage, 2),
                }

            # Query for TPS values of last 100 verified requests
            cursor.execute(
                """
                WITH ranked_verified_requests AS (
                    SELECT 
                        uid, 
                        tps,
                        ROW_NUMBER() OVER (PARTITION BY uid ORDER BY id DESC) as row_num
                    FROM organic_requests
                    WHERE verified = TRUE
                      AND created_at >= NOW() - INTERVAL 4 HOUR
                )
                SELECT 
                    uid, 
                    JSON_ARRAYAGG(tps) as tps_values
                FROM ranked_verified_requests
                WHERE row_num <= 100
                GROUP BY uid
                """
            )

            tps_records = cursor.fetchall()

            for record in tps_records:
                uid_str = str(record[0])
                tps_values = json.loads(record[1])

                if uid_str not in result:
                    result[uid_str] = {"tps_values": [], "verified_percentage": 100}

                result[uid_str]["tps_values"] = tps_values

            return result
>>>>>>> 3982cade

    except Exception as e:
        error_traceback = traceback.format_exc()
        logger.error(
            {
                "service": "targon-pacifico",
                "endpoint": "mongo",
                "request_id": request_id,
                "error": str(e),
                "traceback": error_traceback,
                "type": "error_log",
            }
        )
        return {"detail": "Internal Server Error"}, 500


@app.get("/ping")
def ping():
    return "pong", 200<|MERGE_RESOLUTION|>--- conflicted
+++ resolved
@@ -23,130 +23,8 @@
 
 subtensorEndpoint = os.getenv("SUBTENSOR_ENDPOINT")
 
-<<<<<<< HEAD
 subtensor = bt.subtensor(subtensorEndpoint)
 metagraph = bt.metagraph(netuid=4, subtensor=subtensor)
-=======
-class Stats(BaseModel):
-    time_to_first_token: float
-    time_for_all_tokens: float
-    total_time: float
-    tps: float
-    tokens: List[Dict[str, Any]]
-    verified: bool
-    error: Optional[str] = None
-    cause: Optional[str] = None
-    gpus: Optional[int] = None
-
-
-# Define the MinerResponse model
-class MinerResponse(BaseModel):
-    r_nanoid: str
-    hotkey: str
-    coldkey: str
-    uid: int
-    stats: Stats
-
-
-class LLMRequest(BaseModel):
-    messages: Optional[List[Dict[str, Any]]] = None
-    prompt: Optional[str] = None
-    model: str
-    seed: Optional[int]
-    max_tokens: Optional[int]
-    temperature: Optional[float]
-
-
-# Define the ValidatorRequest model
-class ValidatorRequest(BaseModel):
-    request_endpoint: str
-    r_nanoid: str
-    block: int
-    request: LLMRequest
-    version: int
-    hotkey: str
-
-
-class IngestPayload(BaseModel):
-    responses: List[MinerResponse]
-    request: ValidatorRequest
-    models: List[str]
-    scores: Dict[int, Any]
-
-
-class OrganicStats(BaseModel):
-    time_to_first_token: float
-    time_for_all_tokens: float
-    total_time: float
-    tps: float
-    tokens: List[Any]
-    verified: bool
-    error: Optional[str] = None
-    cause: Optional[str] = None
-    model: str
-    max_tokens: int
-    seed: int
-    temperature: float
-    uid: int
-    hotkey: str
-    coldkey: str
-    endpoint: str
-    total_tokens: int
-    pub_id: str
-    gpus: Optional[int] = None
-
-
-class OrganicsPayload(BaseModel):
-    organics: List[OrganicStats]
-
-
-class CurrentBucket(BaseModel):
-    id: Optional[str] = None
-
-
-class CapacityPayload(BaseModel):
-    uid: int
-    success_percentage: float
-    gpu_details: List[Dict[str, Any]]
-
-
-def is_authorized_hotkey(cursor, signed_by: str) -> bool:
-    cursor.execute("SELECT 1 FROM validator WHERE hotkey = %s", (signed_by,))
-    return cursor.fetchone() is not None
-
-
-def is_authorized_targon_hub_api(cursor, signed_by: str) -> bool:
-    cursor.execute(
-        "SELECT 1 FROM validator WHERE hotkey = %s AND verified_api = TRUE",
-        (signed_by,),
-    )
-    return cursor.fetchone() is not None
-
-
-# Global variables for bucket management
-current_bucket = CurrentBucket()
-
-# Cache: Store the data for 5 blocks
-cache = TTLCache(maxsize=2, ttl=5 * 12)
-
-targon_hub_db = pymysql.connect(
-    host=os.getenv("HUB_DATABASE_HOST"),
-    user=os.getenv("HUB_DATABASE_USERNAME"),
-    passwd=os.getenv("HUB_DATABASE_PASSWORD"),
-    db=os.getenv("HUB_DATABASE"),
-    autocommit=True,
-    ssl={"ssl_ca": "/etc/ssl/certs/ca-certificates.crt"},
-)
-
-targon_stats_db = pymysql.connect(
-    host=os.getenv("STATS_DATABASE_HOST"),
-    user=os.getenv("STATS_DATABASE_USERNAME"),
-    passwd=os.getenv("STATS_DATABASE_PASSWORD"),
-    db=os.getenv("STATS_DATABASE"),
-    autocommit=True,
-    ssl={"ssl_ca": "/etc/ssl/certs/ca-certificates.crt"},
-)
->>>>>>> 3982cade
 
 username = os.getenv("MONGO_INITDB_ROOT_USERNAME", "admin")
 password = os.getenv("MONGO_INITDB_ROOT_PASSWORD", "password")
@@ -164,7 +42,6 @@
     print(f"Failed to connect to MongoDB: {str(e)}")
     raise
 
-<<<<<<< HEAD
 def is_authorized_hotkey(hotkey: str) -> bool:
     metagraph.sync()
     for uid in range(metagraph.n):
@@ -172,406 +49,6 @@
             if metagraph.hotkeys[uid] == hotkey:
                 return True
     return False
-=======
-# Create a single lock instance - this is shared across all requests
-cache_lock = Lock()  # Initialize the mutex lock
-
-
-def ensure_connection():
-    global targon_hub_db
-    try:
-        logger.info("Checking database connection health...")
-        targon_hub_db.ping(reconnect=True)
-        logger.info("Database connection is healthy")
-    except (pymysql.Error, pymysql.OperationalError) as e:
-        logger.warning(
-            f"Database connection lost: {str(e)}, creating new connection..."
-        )
-        # If ping fails, create a new connection
-        targon_hub_db = pymysql.connect(
-            host=os.getenv("HUB_DATABASE_HOST"),
-            user=os.getenv("HUB_DATABASE_USERNAME"),
-            passwd=os.getenv("HUB_DATABASE_PASSWORD"),
-            db=os.getenv("HUB_DATABASE"),
-            autocommit=True,
-            ssl={"ssl_ca": "/etc/ssl/certs/ca-certificates.crt"},
-        )
-        logger.info("New database connection established successfully")
-
-
-@app.post("/organics/scores")
-async def ingest_organics(request: Request):
-    logger.info("Start POST /organics/scores")
-    now = round(time.time() * 1000)
-    request_id = generate(size=6)  # Unique ID for tracking request flow
-    body = await request.body()
-    json_data = await request.json()
-
-    # Extract signature information from headers
-    timestamp = request.headers.get("Epistula-Timestamp")
-    uuid = request.headers.get("Epistula-Uuid")
-    signed_by = request.headers.get("Epistula-Signed-By")
-    signature = request.headers.get("Epistula-Request-Signature")
-
-    # Verify the signature using the new epistula protocol
-    err = verify_signature(
-        signature=signature,
-        body=body,
-        timestamp=timestamp,
-        uuid=uuid,
-        signed_by=signed_by,
-        now=now,
-    )
-
-    if err:
-        logger.error(
-            {
-                "service": "targon-pacifico",
-                "endpoint": "ingest_organics",
-                "request_id": request_id,
-                "error": str(err),
-                "traceback": "Signature verification failed",
-                "type": "error_log",
-            }
-        )
-        return {"detail": str(err)}, 400
-
-    with targon_stats_db.cursor() as cursor:
-        try:
-            payload = OrganicsPayload(**json_data)
-            # Check if the sender is an authorized hotkey
-            if not signed_by or not is_authorized_hotkey(cursor, signed_by):
-                logger.error(
-                    {
-                        "service": "targon-pacifico",
-                        "endpoint": "ingest_organics",
-                        "request_id": request_id,
-                        "error": str("Unauthorized hotkey"),
-                        "traceback": f"Unauthorized hotkey: {signed_by}",
-                        "type": "error_log",
-                    }
-                )
-                return {
-                    "detail": f"Unauthorized hotkey: {signed_by}. Please contact the Targon team to add this validator hotkey."
-                }, 401
-            cursor.executemany(
-                """
-                INSERT INTO organic_requests (
-                    request_endpoint, 
-                    temperature, 
-                    max_tokens, 
-                    seed, 
-                    model, 
-                    total_tokens, 
-                    hotkey, 
-                    coldkey, 
-                    uid, 
-                    verified, 
-                    time_to_first_token, 
-                    time_for_all_tokens,
-                    total_time,
-                    tps,
-                    error,
-                    cause,
-                    th_pub_id,
-                    created_at
-                    ) 
-                VALUES ( %s, %s, %s, %s, %s, %s, %s, %s, %s, %s, %s, %s, %s, %s, %s, %s, %s, NOW())
-                """,
-                [
-                    (
-                        md.endpoint,
-                        md.temperature,
-                        md.max_tokens,
-                        md.seed,
-                        md.model,
-                        md.total_tokens,
-                        md.hotkey,
-                        md.coldkey,
-                        md.uid,
-                        md.verified,
-                        md.time_to_first_token,
-                        md.time_for_all_tokens,
-                        md.total_time,
-                        md.tps,
-                        md.error,
-                        md.cause,
-                        md.pub_id,
-                    )
-                    for md in payload.organics
-                ],
-            )
-
-            targon_stats_db.commit()
-            return "", 200
-
-        except Exception as e:
-            targon_stats_db.rollback()
-            error_traceback = traceback.format_exc()
-            logger.error(
-                {
-                    "service": "targon-pacifico",
-                    "endpoint": "ingest",
-                    "request_id": request_id,
-                    "error": str(e),
-                    "traceback": error_traceback,
-                    "type": "error_log",
-                }
-            )
-            return {"detail": "Internal Server Error"}, 500
-
-
-@app.post("/")
-async def ingest(request: Request):
-    logger.info("Start POST /")
-    now = round(time.time() * 1000)
-    request_id = generate(size=6)  # Unique ID for tracking request flow
-    body = await request.body()
-    json_data = await request.json()
-
-    # Extract signature information from headers
-    timestamp = request.headers.get("Epistula-Timestamp")
-    uuid = request.headers.get("Epistula-Uuid")
-    signed_by = request.headers.get("Epistula-Signed-By")
-    signature = request.headers.get("Epistula-Request-Signature")
-
-    # Verify the signature using the new epistula protocol
-    err = verify_signature(
-        signature=signature,
-        body=body,
-        timestamp=timestamp,
-        uuid=uuid,
-        signed_by=signed_by,
-        now=now,
-    )
-
-    if err:
-        logger.error(
-            {
-                "service": "targon-pacifico",
-                "endpoint": "ingest",
-                "request_id": request_id,
-                "error": str(err),
-                "traceback": "Signature verification failed",
-                "type": "error_log",
-            }
-        )
-        return {"detail": str(err)}, 400
-
-    cursor = targon_stats_db.cursor()
-    try:
-        payload = IngestPayload(**json_data)
-        # Check if the sender is an authorized hotkey
-        if not signed_by or not is_authorized_hotkey(cursor, signed_by):
-            logger.error(
-                {
-                    "service": "targon-pacifico",
-                    "endpoint": "ingest",
-                    "request_id": request_id,
-                    "error": str("Unauthorized hotkey"),
-                    "traceback": f"Unauthorized hotkey: {signed_by}",
-                    "type": "error_log",
-                }
-            )
-            return {
-                "detail": f"Unauthorized hotkey: {signed_by}. Please contact the Targon team to add this validator hotkey."
-            }, 401
-        cursor.executemany(
-            """
-            INSERT INTO miner_response (r_nanoid, hotkey, coldkey, uid, verified, time_to_first_token, time_for_all_tokens, total_time, tokens, tps, error, cause) 
-            VALUES (%s, %s, %s, %s, %s, %s, %s, %s, %s, %s, %s, %s)
-            """,
-            [
-                (
-                    md.r_nanoid,
-                    md.hotkey,
-                    md.coldkey,
-                    md.uid,
-                    md.stats.verified,
-                    md.stats.time_to_first_token,
-                    md.stats.time_for_all_tokens,
-                    md.stats.total_time,
-                    json.dumps(md.stats.tokens),
-                    md.stats.tps,
-                    md.stats.error,
-                    md.stats.cause,
-                )
-                for md in payload.responses
-            ],
-        )
-
-        # Insert validator request
-        cursor.execute(
-            """
-            INSERT INTO validator_request (r_nanoid, block, messages, request_endpoint, version, hotkey, model, seed, max_tokens, temperature) 
-            VALUES (%s, %s, %s, %s, %s, %s, %s, %s, %s, %s)
-            """,
-            (
-                payload.request.r_nanoid,
-                payload.request.block,
-                json.dumps(
-                    payload.request.request.messages or payload.request.request.prompt
-                ),
-                payload.request.request_endpoint.split(".")[1],
-                payload.request.version,
-                payload.request.hotkey,
-                payload.request.request.model,
-                payload.request.request.seed,
-                payload.request.request.max_tokens,
-                payload.request.request.temperature,
-            ),
-        )
-
-        # Update models in validator table if changed
-        models = json.dumps(payload.models)
-        cursor.execute(
-            """
-            INSERT INTO validator (hotkey, models, scores)
-            VALUES (%s, %s, %s)
-            ON DUPLICATE KEY UPDATE
-                models = IF(
-                    JSON_CONTAINS(models, %s) AND JSON_CONTAINS(%s, models),
-                    models,
-                    CAST(%s AS JSON)
-                ), scores=CAST(%s AS JSON)
-            """,
-            (
-                payload.request.hotkey,
-                models,
-                json.dumps(payload.scores),
-                models,
-                models,
-                models,
-                json.dumps(payload.scores),
-            ),
-        )
-
-        targon_stats_db.commit()
-        return "", 200
-
-    except Exception as e:
-        targon_stats_db.rollback()
-        error_traceback = traceback.format_exc()
-        logger.error(
-            {
-                "service": "targon-pacifico",
-                "endpoint": "ingest",
-                "request_id": request_id,
-                "error": str(e),
-                "traceback": error_traceback,
-                "type": "error_log",
-            }
-        )
-        return {"detail": "Internal Server Error"}, 500
-    finally:
-        cursor.close()
-
-
-@app.get("/organics/metadata")
-async def get_organic_metadata(request: Request):
-    logger.info("Start GET /organics/metadata")
-    now = round(time.time() * 1000)
-    request_id = generate(size=6)
-    try:
-        # Extract signature information from headers
-        timestamp = request.headers.get("Epistula-Timestamp")
-        uuid = request.headers.get("Epistula-Uuid")
-        signed_by = request.headers.get("Epistula-Signed-By")
-        signature = request.headers.get("Epistula-Request-Signature")
-
-        # verify signature
-        err = verify_signature(
-            signature=signature,
-            body=b"",
-            timestamp=timestamp,
-            uuid=uuid,
-            signed_by=signed_by,
-            now=now,
-        )
-
-        if err:
-            logger.error(
-                {
-                    "service": "targon-pacifico",
-                    "endpoint": "organics/metadata",
-                    "request_id": request_id,
-                    "error": str(err),
-                    "traceback": "Signature verification failed",
-                    "type": "error_log",
-                }
-            )
-            return {"detail": str(err)}, 400
-
-        targon_stats_db.ping()
-        with targon_stats_db.cursor() as cursor:
-            if not is_authorized_hotkey(cursor, signed_by):
-                logger.error(
-                    {
-                        "service": "targon-pacifico",
-                        "endpoint": "mongo",
-                        "request_id": request_id,
-                        "error": "Unauthorized hotkey",
-                        "traceback": f"Unauthorized hotkey: {signed_by}",
-                        "type": "error_log",
-                    }
-                )
-                return {
-                    "detail": f"Unauthorized hotkey: {signed_by}. Please contact the Targon team to add this validator hotkey."
-                }, 401
-
-        # query mongo for global and miner data
-        global_doc = mongo_db.find_one({"uid": -1})
-        miner_docs = mongo_db.find({"uid": {"$ne": -1}})
-
-        # initialize repsonse
-        metadata = {
-            "total_attempted": 0,
-            "miners": {},
-        }
-
-        if global_doc is not None and "targon-hub-api" in global_doc:
-            global_data = global_doc.get("targon-hub-api", {}).get("api", {})
-            metadata["total_attempted"] = global_data.get("totalAttemptedWindow", 0)
-
-        # iterate over miner docs for sums
-        for doc in miner_docs:
-            uid = doc.get("uid", None)
-            if uid is None:
-                continue
-            uid = str(uid)
-
-            # get api data
-            api_data = doc.get("targon-hub-api", {}).get("api", {})
-
-            if api_data is not None:
-                avg_success_rate = api_data.get("avgSuccessRate", 0)
-                completed_window = api_data.get("completedOverTime", [])
-
-                # Calculate the sum of the completed_window array
-                completed_sum = sum(completed_window) if completed_window else 0
-
-                # Add miner data to response
-                metadata["miners"][uid] = {
-                    "success_rate": avg_success_rate,
-                    "completed": completed_sum,
-                }
-
-        return metadata
-    except Exception as e:
-        error_traceback = traceback.format_exc()
-        logger.error(
-            {
-                "service": "targon-pacifico",
-                "endpoint": "organics/metadata",
-                "request_id": request_id,
-                "error": str(e),
-                "traceback": error_traceback,
-                "type": "error_log",
-            }
-        )
-        return {"detail": "Internal Server Error"}, 500
-
->>>>>>> 3982cade
 
 # Ingest Mongo DB
 @app.post("/mongo")
@@ -590,12 +67,6 @@
         signed_by = request.headers.get("Epistula-Signed-By")
         signature = request.headers.get("Epistula-Request-Signature")
 
-<<<<<<< HEAD
-=======
-        # First determine if this is a targon-hub-api request
-        is_hub_request = service == "targon-hub-api"
-
->>>>>>> 3982cade
         # verify signature
         err = verify_signature(
             signature=signature,
@@ -619,284 +90,7 @@
             )
             return {"detail": str(err)}, 400
 
-<<<<<<< HEAD
         if not is_authorized_hotkey(signed_by):
-=======
-        targon_stats_db.ping()
-        with targon_stats_db.cursor() as cursor:
-            # For targon-hub-api requests, check if authorized
-            if is_hub_request:
-                if not is_authorized_targon_hub_api(cursor, signed_by):
-                    logger.error(
-                        {
-                            "service": "targon-pacifico",
-                            "endpoint": "mongo",
-                            "request_id": request_id,
-                            "error": "Unauthorized hotkey attempted to access targon-hub-api",
-                            "traceback": f"Unauthorized hotkey: {signed_by}",
-                            "signature_info": {
-                                "timestamp": timestamp,
-                                "uuid": uuid,
-                                "signed_by": signed_by,
-                                "signature_present": signature is not None,
-                                "service": service,
-                            },
-                            "body": json_data,
-                            "type": "error_log",
-                        }
-                    )
-                    return {
-                        "detail": f"Unauthorized manifold hotkey: {signed_by}."
-                    }, 401
-            # For non-hub requests, check if the hotkey is authorized
-            else:
-                if not is_authorized_hotkey(cursor, signed_by):
-                    logger.error(
-                        {
-                            "service": "targon-pacifico",
-                            "endpoint": "mongo",
-                            "request_id": request_id,
-                            "error": "Unauthorized hotkey",
-                            "traceback": f"Unauthorized hotkey: {signed_by}",
-                            "type": "error_log",
-                        }
-                    )
-                    return {
-                        "detail": f"Unauthorized hotkey: {signed_by}. Please contact the Targon team to add this validator hotkey."
-                    }, 401
-
-            # Convert input to list if it's not already
-            documents = json_data if isinstance(json_data, list) else [json_data]
-
-            # prepare bulk operations
-            mongo_key = "targon-hub-api" if is_hub_request else signed_by
-            bulk_operations = []
-            for doc in documents:
-                uid = doc.get("uid")
-                if uid == None:
-                    return {"detail": "Missing uid in json input"}, 400
-                updates = {"last_updated": now}
-                for key, value in doc.get("data", {}).items():
-                    updates[f"{mongo_key}.{key}"] = value
-
-                bulk_operations.append(
-                    UpdateOne(
-                        {"uid": uid},
-                        {"$set": updates},
-                        upsert=True,
-                    )
-                )
-
-            if bulk_operations:
-                result = mongo_db.bulk_write(bulk_operations, ordered=False)
-
-                logger.info(
-                    {
-                        "service": "targon-pacifico",
-                        "endpoint": "mongo",
-                        "request_id": request_id,
-                        "modified_count": result.modified_count,
-                        "upserted_count": result.upserted_count,
-                        "upserted_ids": result.upserted_ids,
-                        "matched_count": result.matched_count,
-                        "type": "info_log",
-                    }
-                )
-
-        return "", 200
-
-    except Exception as e:
-        error_traceback = traceback.format_exc()
-        logger.error(
-            {
-                "service": "targon-pacifico",
-                "endpoint": "mongo",
-                "request_id": request_id,
-                "error": str(e),
-                "traceback": error_traceback,
-                "type": "error_log",
-            }
-        )
-        return {"detail": "Internal Server Error"}, 500
-
-
-# Exegestor endpoint
-@app.post("/organics")
-async def exgest(request: Request):
-    logger.info("Start POST /organics")
-    request_id = generate(size=6)
-    try:
-        json_data = await request.json()
-        now = round(time.time() * 1000)
-        body = await request.body()
-
-        # Extract signature information from headers
-        timestamp = request.headers.get("Epistula-Timestamp")
-        uuid = request.headers.get("Epistula-Uuid")
-        signed_by = request.headers.get("Epistula-Signed-By")
-        signature = request.headers.get("Epistula-Request-Signature")
-
-        # Verify the signature using the new epistula protocol
-        if not DEBUG:
-            err = verify_signature(
-                signature=signature,
-                body=body,
-                timestamp=timestamp,
-                uuid=uuid,
-                signed_by=signed_by,
-                now=now,
-            )
-
-            if err:
-                logger.error(
-                    {
-                        "service": "targon-pacifico",
-                        "endpoint": "exgest",
-                        "request_id": request_id,
-                        "error": str(err),
-                        "traceback": "Signature verification failed",
-                        "type": "error_log",
-                    }
-                )
-                return {"detail": str(err)}, 400
-
-        async with cache_lock:  # Acquire the lock - other threads must wait here
-            cached_buckets = cache.get("buckets")
-            bucket_id = cache.get("bucket_id")
-
-            if cached_buckets is None or bucket_id is None:
-                model_buckets = {}
-                # Ensure connection is alive before using it
-                ensure_connection()
-                cursor = targon_hub_db.cursor(DictCursor)
-                alphabet = (
-                    "0123456789ABCDEFGHIJKLMNOPQRSTUVWXYZabcdefghijklmnopqrstuvwxyz"
-                )
-                bucket_id = "b_" + generate(alphabet=alphabet, size=14)
-                try:
-                    all_records = []
-                    for i in range(1, 21):  # 200 records
-                        cursor.execute(
-                            """
-                            SELECT id, request, response, uid, hotkey, coldkey, endpoint, success, total_time, time_to_first_token, response_tokens, model_name, pub_id
-                            FROM request
-                            WHERE scored = false AND success = true
-                            ORDER BY id DESC
-                            LIMIT 10
-                        """,
-                        )
-
-                        batch = cursor.fetchall()
-                        if not batch:
-                            break
-
-                        # If we have records, mark them as scored
-                        if batch:
-                            record_ids = [record["id"] for record in batch]
-                            placeholders = ", ".join(["%s"] * len(record_ids))
-                            logger.info(f"Updating {i} batch of records")
-                            cursor.execute(
-                                f"""
-                                UPDATE request 
-                                SET scored = true 
-                                WHERE id IN ({placeholders})
-                                """,
-                                record_ids,
-                            )
-
-                        all_records.extend(batch)
-
-                    # Convert records to ResponseRecord objects
-                    models = {}
-                    response_records = []
-                    for record in all_records:
-                        record["response"] = (
-                            json.loads(record["response"])
-                            if record["response"] is not None
-                            else None
-                        )
-                        record["request"] = (
-                            json.loads(record["request"])
-                            if record["request"] is not None
-                            else None
-                        )
-
-                        response_records.append(record)
-
-                        model = record.get("model_name")
-                        if models.get(record.get("model_name")) == None:
-                            models[model] = []
-                        models[model].append(record)
-
-                    for model in models.keys():
-                        model_buckets[model] = models[model]
-
-                    # Safely update cache - no other thread can interfere
-                    cache["buckets"] = model_buckets
-                    cache["bucket_id"] = bucket_id
-                    cached_buckets = model_buckets
-                except Exception as e:
-                    error_traceback = traceback.format_exc()
-                    logger.error(
-                        {
-                            "service": "targon-pacifico",
-                            "endpoint": "exgest",
-                            "request_id": request_id,
-                            "error": str(e),
-                            "traceback": error_traceback,
-                            "type": "error_log",
-                        }
-                    )
-                    return {"detail": "Internal Server Error"}, 500
-                finally:
-                    cursor.close()
-
-        return {
-            "bucket_id": bucket_id,
-            "organics": {
-                model: cached_buckets[model]
-                for model in json_data
-                if model in cached_buckets
-            },
-        }
-    except json.JSONDecodeError as e:
-        logger.error(
-            {
-                "service": "targon-pacifico",
-                "endpoint": "exgest",
-                "request_id": request_id,
-                "error": str(e),
-                "traceback": traceback.format_exc(),
-                "type": "error_log",
-            }
-        )
-        return {"detail": "Invalid JSON in request body"}, 400
-
-
-@app.get("/organic-stats")
-async def get_organic_stats(request: Request):
-    logger.info("Start GET /organic-stats")
-    now = round(time.time() * 1000)
-    request_id = generate(size=6)
-    try:
-        # Extract signature information from headers
-        timestamp = request.headers.get("Epistula-Timestamp")
-        uuid = request.headers.get("Epistula-Uuid")
-        signed_by = request.headers.get("Epistula-Signed-By")
-        signature = request.headers.get("Epistula-Request-Signature")
-
-        # verify signature
-        err = verify_signature(
-            signature=signature,
-            body=b"",
-            timestamp=timestamp,
-            uuid=uuid,
-            signed_by=signed_by,
-            now=now,
-        )
-
-        if err:
->>>>>>> 3982cade
             logger.error(
                 {
                     "service": "targon-pacifico",
@@ -928,7 +122,6 @@
                     {"$set": updates},
                     upsert=True,
                 )
-<<<<<<< HEAD
             )
 
         if bulk_operations:
@@ -948,84 +141,6 @@
             )
 
         return "", 200
-=======
-                return {
-                    "detail": f"Unauthorized hotkey: {signed_by}. Please contact the Targon team to add this validator hotkey."
-                }, 401
-
-            result = {
-                str(i): {"tps_values": [], "verified_percentage": 100}
-                for i in range(256)
-            }
-
-            # Query for verification percentages based on last 100 requests per UID
-            cursor.execute(
-                """
-                WITH ranked_requests AS (
-                    SELECT 
-                        uid, 
-                        verified,
-                        ROW_NUMBER() OVER (PARTITION BY uid ORDER BY id DESC) as row_num
-                    FROM organic_requests
-                    WHERE created_at >= NOW() - INTERVAL 90 MINUTE
-                )
-                SELECT 
-                    uid, 
-                    SUM(CASE WHEN verified = TRUE THEN 1 ELSE 0 END) as verified_count,
-                    COUNT(*) as total_count
-                FROM ranked_requests
-                WHERE row_num <= 100
-                GROUP BY uid
-                """
-            )
-
-            percentage_records = cursor.fetchall()
-
-            for record in percentage_records:
-                uid_str = str(record[0])
-                verified_percentage = (
-                    (record[1] / record[2]) * 100 if record[2] > 8 else 100
-                )
-
-                result[uid_str] = {
-                    "tps_values": [],
-                    "verified_percentage": round(verified_percentage, 2),
-                }
-
-            # Query for TPS values of last 100 verified requests
-            cursor.execute(
-                """
-                WITH ranked_verified_requests AS (
-                    SELECT 
-                        uid, 
-                        tps,
-                        ROW_NUMBER() OVER (PARTITION BY uid ORDER BY id DESC) as row_num
-                    FROM organic_requests
-                    WHERE verified = TRUE
-                      AND created_at >= NOW() - INTERVAL 4 HOUR
-                )
-                SELECT 
-                    uid, 
-                    JSON_ARRAYAGG(tps) as tps_values
-                FROM ranked_verified_requests
-                WHERE row_num <= 100
-                GROUP BY uid
-                """
-            )
-
-            tps_records = cursor.fetchall()
-
-            for record in tps_records:
-                uid_str = str(record[0])
-                tps_values = json.loads(record[1])
-
-                if uid_str not in result:
-                    result[uid_str] = {"tps_values": [], "verified_percentage": 100}
-
-                result[uid_str]["tps_values"] = tps_values
-
-            return result
->>>>>>> 3982cade
 
     except Exception as e:
         error_traceback = traceback.format_exc()
@@ -1041,7 +156,6 @@
         )
         return {"detail": "Internal Server Error"}, 500
 
-
 @app.get("/ping")
 def ping():
     return "pong", 200